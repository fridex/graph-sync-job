#!/usr/bin/env python3
# -*- coding: utf-8 -*-
# graph-sync-job
# Copyright(C) 2018 Fridolin Pokorny
#
# This program is free software: you can redistribute it and / or modify
# it under the terms of the GNU General Public License as published by
# the Free Software Foundation, either version 3 of the License, or
# (at your option) any later version.
#
# This program is distributed in the hope that it will be useful,
# but WITHOUT ANY WARRANTY without even the implied warranty of
# MERCHANTABILITY or FITNESS FOR A PARTICULAR PURPOSE. See the
# GNU General Public License for more details.
#
# You should have received a copy of the GNU General Public License
# along with this program. If not, see <http://www.gnu.org/licenses/>.

"""Graph syncing logic for the Thoth project."""

import os
import logging

import click

from prometheus_client import CollectorRegistry, Gauge, Counter, push_to_gateway

from thoth.common import init_logging
from thoth.common import __version__ as __common__version__
from thoth.storages import GraphDatabase
from thoth.storages import SolverResultsStore
from thoth.storages import AnalysisResultsStore
from thoth.storages import __version__ as __storages__version__


<<<<<<< HEAD
__version__ = '0.5.2' + '+thoth_storage.' + thoth_storages_version

=======
__version__ = f"0.5.1+storage.{__storages__version__}.common.{__common__version__}"
__author__ = "Christoph Görn <goern@redhat.com>"
>>>>>>> 4331938c

init_logging()
_LOGGER = logging.getLogger('thoth.graph_sync_job')

prometheus_registry = CollectorRegistry()

thoth_metrics_exporter_info = Gauge('graph_sync_job_info',
                                    'Thoth Graph Sync Job information', ['version'],
                                    registry=prometheus_registry)
thoth_metrics_exporter_info.labels(__version__).inc()

_METRIC_SECONDS = Gauge(
    'graph_sync_job_runtime_seconds', 'Runtime of graph sync job in seconds.',
    registry=prometheus_registry)

_METRIC_SOLVER_RESULTS_PROCESSED = Counter(
    'graph_sync_solver_results_processed', 'Solver results processed',
    registry=prometheus_registry)
_METRIC_SOLVER_RESULTS_SYNCED = Counter(
    'graph_sync_solver_results_synced', 'Solver results synced',
    registry=prometheus_registry)
_METRIC_SOLVER_RESULTS_SKIPPED = Counter(
    'graph_sync_solver_results_skipped', 'Solver results skipped processing',
    registry=prometheus_registry)
_METRIC_SOLVER_RESULTS_FAILED = Counter(
    'graph_sync_solver_results_failed', 'Solver results failed processing',
    registry=prometheus_registry)

_METRIC_ANALYSIS_RESULTS_PROCESSED = Counter(
    'graph_sync_analysis_results_processed', 'Analysis results processed',
    registry=prometheus_registry)
_METRIC_ANALYSIS_RESULTS_SYNCED = Counter(
    'graph_sync_analysis_results_synced', 'Analysis results synced',
    registry=prometheus_registry)
_METRIC_ANALYSIS_RESULTS_SKIPPED = Counter(
    'graph_sync_analysis_results_skipped', 'Analysis results skipped processing',
    registry=prometheus_registry)
_METRIC_ANALYSIS_RESULTS_FAILED = Counter(
    'graph_sync_analysis_results_failed', 'Analysis results failed processing',
    registry=prometheus_registry)


def _print_version(ctx, _, value):
    """Print package releases version and exit."""
    if not value or ctx.resilient_parsing:
        return
    # Reuse thoth-storages version as we rely on it.
    click.echo(__version__)
    ctx.exit()


@click.command()
@click.option('--version', is_flag=True, is_eager=True, callback=_print_version, expose_value=False,
              help="Print version and exit.")
@click.option('--graph-hosts', type=str, default=[GraphDatabase.DEFAULT_HOST],
              show_default=True, metavar=GraphDatabase.ENVVAR_HOST_NAME,
              envvar=GraphDatabase.ENVVAR_HOST_NAME, multiple=True,
              help="Hostname to the graph instance to perform sync to.")
@click.option('--graph-port', type=int, default=GraphDatabase.DEFAULT_PORT, show_default=True, metavar=GraphDatabase.ENVVAR_HOST_PORT,
              envvar=GraphDatabase.ENVVAR_HOST_PORT,
              help="Port number to the graph instance to perform sync to.")
@click.option('--solver-results-store-host', type=str, show_default=True, envvar='THOTH_S3_ENDPOINT_URL',
              metavar='URL', default=None,
              help="URL of solver results store from which the sync should be performed.")
@click.option('--analysis-results-store-host', type=str, show_default=True, envvar='THOTH_S3_ENDPOINT_URL',
              metavar='URL', default=None,
              help="URL of analysis results store from which the sync should be performed.")
@click.option('-v', '--verbose', is_flag=True, envvar='THOTH_GRAPH_SYNC_DEBUG',
              help="Be more verbose about what's going on.")
@click.option('--force-solver-results-sync', is_flag=True, envvar='THOTH_GRAPH_SYNC_FORCE_SOLVER_RESULTS_SYNC',
              help="Force sync of solver results regardless if they exist (duplicate entries will not be created).")
@click.option('--force-analysis-results-sync', is_flag=True, envvar='THOTH_GRAPH_SYNC_FORCE_ANALYSIS_RESULTS_SYNC',
              help="Force sync of solver results regardless if they exist (duplicate entries will not be created).")
@click.option('--metrics-pushgateway-url', type=str, default='pushgateway:80', show_default=True,
              envvar='THOTH_METRICS_PUSHGATEWAY_URL', metavar='URL',
              help="Send job metrics to a Prometheus pushgateway URL.")
def cli(verbose, solver_results_store_host, analysis_results_store_host, graph_hosts, graph_port,
        force_solver_results_sync, force_analysis_results_sync, metrics_pushgateway_url):
    """Sync analyses and solver results to the graph database."""
    logging.getLogger('thoth').setLevel(
        logging.DEBUG if verbose else logging.INFO)
    _LOGGER.debug('Debug mode is on')

    _THOTH_METRICS_PUSHGATEWAY_URL = os.getenv('THOTH_METRICS_PUSHGATEWAY_URL')

    graph = GraphDatabase(hosts=graph_hosts, port=graph_port)
    graph.connect()

    solver_store = SolverResultsStore(host=solver_results_store_host)
    solver_store.connect()

    with _METRIC_SECONDS.time():
        for document_id, document in solver_store.iterate_results():
            _METRIC_SOLVER_RESULTS_PROCESSED.inc()

            if force_solver_results_sync or not graph.solver_records_exist(document):
                _LOGGER.info(
                    f"Syncing solver document from {solver_store.ceph.host} "
                    f"with id {document_id!r} to graph {graph.hosts}"
                )
                try:
                    graph.sync_solver_result(document)
                    _METRIC_SOLVER_RESULTS_SYNCED.inc()
                except Exception:
                    _LOGGER.exception(
                        "Failed to sync solver result with document id %r", document_id)
                    _METRIC_SOLVER_RESULTS_FAILED.inc()
            else:
                _LOGGER.info(
                    f"Sync of solver document with id {document_id!r} skipped - already synced")
                _METRIC_SOLVER_RESULTS_SKIPPED.inc()

        analysis_store = AnalysisResultsStore(host=analysis_results_store_host)
        analysis_store.connect()
<<<<<<< HEAD
        _LOGGER.info(f"Syncing image analysis results from {analysis_results_store_host} to {graph_hosts}")
=======
>>>>>>> 4331938c
        for document_id, document in analysis_store.iterate_results():
            _METRIC_ANALYSIS_RESULTS_PROCESSED.inc()

            if force_analysis_results_sync or not graph.analysis_records_exist(document):
                _LOGGER.info(
                    f"Syncing analysis document from {analysis_store.ceph.host} "
                    f"with id {document_id!r} to graph {graph.hosts}"
                )
                try:
                    graph.sync_analysis_result(document)
                    _METRIC_ANALYSIS_RESULTS_SYNCED.inc()
                except Exception:
                    _LOGGER.exception(
                        "Failed to sync analysis result with document id %r", document_id)
                    _METRIC_ANALYSIS_RESULTS_FAILED.inc()
            else:
                _LOGGER.info(
                    f"Sync of analysis document with id {document_id!r} skipped - already synced")
                _METRIC_ANALYSIS_RESULTS_SKIPPED.inc()

    if _THOTH_METRICS_PUSHGATEWAY_URL:
        try:
            _LOGGER.debug(
                f"Submitting metrics to Prometheus pushgateway {_THOTH_METRICS_PUSHGATEWAY_URL}")
            push_to_gateway(_THOTH_METRICS_PUSHGATEWAY_URL, job='graph-sync',
                            registry=prometheus_registry)
        except Exception as e:
            _LOGGER.exception(
                f'An error occurred pushing the metrics: {str(e)}')


if __name__ == '__main__':
    _LOGGER.info(f"graph-sync-job v{__version__} starting...")

    cli()<|MERGE_RESOLUTION|>--- conflicted
+++ resolved
@@ -33,13 +33,8 @@
 from thoth.storages import __version__ as __storages__version__
 
 
-<<<<<<< HEAD
-__version__ = '0.5.2' + '+thoth_storage.' + thoth_storages_version
+__version__ = f"0.5.3+storage.{__storages__version__}.common.{__common__version__}"
 
-=======
-__version__ = f"0.5.1+storage.{__storages__version__}.common.{__common__version__}"
-__author__ = "Christoph Görn <goern@redhat.com>"
->>>>>>> 4331938c
 
 init_logging()
 _LOGGER = logging.getLogger('thoth.graph_sync_job')
@@ -154,10 +149,9 @@
 
         analysis_store = AnalysisResultsStore(host=analysis_results_store_host)
         analysis_store.connect()
-<<<<<<< HEAD
+
         _LOGGER.info(f"Syncing image analysis results from {analysis_results_store_host} to {graph_hosts}")
-=======
->>>>>>> 4331938c
+
         for document_id, document in analysis_store.iterate_results():
             _METRIC_ANALYSIS_RESULTS_PROCESSED.inc()
 
